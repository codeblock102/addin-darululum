/**
 * @file src/pages/ProgressBook.tsx
 * @summary This page provides a comprehensive interface for tracking student academic progress.
 * It allows users (teachers and admins) to view and manage daily progress entries for individual students
 * (sabaq, sabaq para, dhor) and also offers a classroom-wide overview of student activity for a selected date.
 *
 * Key Features:
 * - Two main view modes: "Daily Records" for individual student focus and "Classroom View" for a broader look.
 * - In "Daily Records" mode:
 *   - Student selection dropdown, with search functionality.
 *   - Tabbed interface for "All Students" (to select a student), "Recent Entries", and "Reports" (placeholders).
 *   - Displays the `DhorBookComponent` (to be renamed ProgressBookComponent) for the selected student, showing their daily entries.
 *   - Admins can filter by teacher.
 * - In "Classroom View" mode:
 *   - Displays the `ClassroomRecords` component, showing a summary of all students' progress for a selected date.
 *   - Admins can select a specific teacher to view their classroom or see all students.
 * - Fetches necessary data: list of active students, list of teachers (for admins).
 * - Handles student ID selection from URL parameters for direct linking.
 * - Includes a `TeacherStatsSection` for displaying aggregate statistics (currently basic).
 * - Utilizes realtime updates via `useRealtimeLeaderboard` (though its direct impact here might be for other parts of the system).
 */
import { useEffect, useState } from "react";
import { Card, CardContent } from "@/components/ui/card.tsx";
import { supabase } from "@/integrations/supabase/client.ts";
import { useQuery } from "@tanstack/react-query";
import { Tabs, TabsContent, TabsList, TabsTrigger } from "@/components/ui/tabs.tsx";
import { Select, SelectContent, SelectItem, SelectTrigger, SelectValue } from "@/components/ui/select.tsx";
import { Button } from "@/components/ui/button.tsx";
import { Input } from "@/components/ui/input.tsx";
import { DhorBook as DhorBookComponent } from "@/components/dhor-book/DhorBook.tsx";
import { ClassroomRecords } from "@/components/dhor-book/ClassroomRecords.tsx";
import { TeacherStatsSection } from "@/components/teachers/TeacherStatsSection.tsx";
import { AlertCircle, Book, CalendarDays, FileText, Loader2, Search, Users, BookOpen, TrendingUp, Download } from "lucide-react";
import { useTeacherStatus } from "@/hooks/useTeacherStatus.ts";
import { useRealtimeLeaderboard } from "@/hooks/useRealtimeLeaderboard.ts";
import { useToast } from "@/hooks/use-toast.ts";
import { useIsMobile } from "@/hooks/use-mobile";

/**
 * @component ProgressBookPage
 * @description The main page component for the Progress Book feature.
 *
 * Renders a layout that allows users to view and manage student progress records.
 * It includes student selection, teacher filtering (for admins), and different views
 * for individual student details and classroom overviews.
 *
 * State Management:
 *  - `selectedStudentId`: Stores the ID of the currently selected student for detailed view.
 *  - `searchQuery`: Holds the current text entered in the student search input.
 *  - `activeTab`: Manages the active tab within the "Daily Records" view (e.g., "all", "recent", "reports").
 *  - `viewMode`: Switches between "daily" records view and "classroom" overview.
 *  - `selectedTeacherId`: Stores the ID of the teacher selected by an admin for filtering.
 *
 * Data Fetching:
 *  - Fetches a list of all active teachers (`useQuery(['active-teachers'])`).
 *  - Fetches a list of all active students (`useQuery(['all-students-for-progress-book'])`).
 *
 * Effects:
 *  - Populates `selectedStudentId` from URL parameters on initial load.
 *  - Sets `selectedTeacherId` to the current teacher's ID if the user is a teacher.
 *
 * Child Components:
 *  - `DashboardLayout`: Provides the overall page structure with sidebar and header.
 *  - `TeacherStatsSection`: Displays summary statistics related to teachers and students.
 *  - `DhorBookComponent` (to be renamed `ProgressBookComponent`): Displays detailed progress entries for a single student.
 *  - `ClassroomRecords`: Shows a tabular view of progress for all students in a classroom setting for a specific date.
 *  - Various UI components from `@/components/ui` (Card, Tabs, Select, Button, Input).
 *
 * @returns {JSX.Element} The rendered Progress Book page.
 */
const ProgressBookPage = () => {
  const {
    toast
  } = useToast();
  const [selectedStudentId, setSelectedStudentId] = useState<string | null>(null);
  const [searchQuery, setSearchQuery] = useState("");
  const [activeTab, setActiveTab] = useState("all"); // "all", "recent", "reports"
  const [viewMode, setViewMode] = useState<"daily" | "classroom">("daily");
<<<<<<< HEAD
  const [selectedTeacherId, setSelectedTeacherId] = useState<string | null>(null);
  const {
    isAdmin,
    isTeacher,
    teacherId
  } = useTeacherStatus();
  const isMobile = useIsMobile();
=======
  const { isAdmin, teacherId } = useTeacherStatus();

>>>>>>> 317be1e6
  useEffect(() => {
    const urlParams = new URLSearchParams(globalThis.location.search);
    const studentIdParam = urlParams.get("studentId");
    if (studentIdParam) {
      setSelectedStudentId(studentIdParam);
    }
  }, []);
<<<<<<< HEAD
  useEffect(() => {
    if (isTeacher && teacherId) {
      setSelectedTeacherId(teacherId);
    }
  }, [isTeacher, teacherId]);
  const {
    data: teachers
  } = useQuery({
    queryKey: ["active-teachers"],
    queryFn: async () => {
      const {
        data,
        error
      } = await supabase.from("teachers").select("id, name").order("name", {
        ascending: true
      });
=======

  const { data: teachers } = useQuery({
    queryKey: ["active-teachers"],
    queryFn: async () => {
      const { data, error } = await supabase.from("profiles").select("id, name")
        .order("name", { ascending: true });
>>>>>>> 317be1e6
      if (error) {
        console.error("Error fetching teachers:", error);
        return [];
      }
      return data || [];
    }
  });
<<<<<<< HEAD
  const {
    data: students,
    isLoading: studentsLoading
  } = useQuery({
    queryKey: ["all-students-for-progress-book"],
    // Renamed queryKey
    queryFn: async () => {
      const {
        data,
        error
      } = await supabase.from("students").select("id, name, status").eq("status", "active").order("name", {
        ascending: true
      });
=======

  const { data: teacherData, isLoading: isLoadingTeacher } = useQuery({
    queryKey: ["teacherData", teacherId],
    queryFn: async () => {
      if (!teacherId) return null;
      const { data, error } = await supabase
        .from("profiles")
        .select("madrassah_id, section")
        .eq("id", teacherId)
        .single();
      if (error) {
        console.error("Error fetching teacher data:", error);
        throw error;
      }
      return data;
    },
    enabled: !!teacherId,
  });

  const { data: students, isLoading: studentsLoading } = useQuery({
    queryKey: [
      "students-for-progress-book",
      { isAdmin, userMadrassahId: teacherData?.madrassah_id },
    ],
    queryFn: async () => {
      if (!teacherData?.madrassah_id) return [];

      let query = supabase
        .from("students")
        .select("id, name, status")
        .eq("status", "active")
        .not("madrassah_id", "is", null)
        .eq("madrassah_id", teacherData.madrassah_id);

      if (!isAdmin) {
        // Teacher view: also filter by the logged-in teacher's section
        if (teacherData.section) {
          query = query.eq("section", teacherData.section);
        } else {
          // If teacher has no section, they see no students.
          return [];
        }
      }

      query = query.order("name", { ascending: true });

      const { data, error } = await query;
>>>>>>> 317be1e6
      if (error) {
        console.error("Error fetching students:", error);
        toast({
          title: "Error fetching students",
          description: "Could not retrieve student data.",
          variant: "destructive"
        });
        return [];
      }
      return data || [];
    },
<<<<<<< HEAD
    refetchInterval: 30000
  });
  const currentTeacherId = isTeacher ? teacherId : selectedTeacherId || (teachers && teachers.length > 0 ? teachers[0]?.id : undefined);
  useRealtimeLeaderboard(currentTeacherId, () => {
=======
    enabled: !isLoadingTeacher && !!teacherData,
    refetchInterval: 30000,
  });

  const currentTeacherId = teacherId;

  useRealtimeLeaderboard(currentTeacherId ?? undefined, () => {
>>>>>>> 317be1e6
    // Intentionally empty, realtime updates might trigger refetch of other queries if needed
  });
  const filteredStudents = students?.filter(student => student.name.toLowerCase().includes(searchQuery.toLowerCase()));
  return <div className="space-y-4 sm:space-y-6 pb-16">
      {/* Enhanced Header */}
      <div className="flex flex-col sm:flex-row justify-between items-start sm:items-center gap-3">
        <div className="space-y-2">
          <div className="flex items-center space-x-3">
            <div className="w-10 h-10 bg-gradient-to-br from-blue-500 to-indigo-600 rounded-lg flex items-center justify-center">
              <BookOpen className="h-6 w-6 text-white" />
            </div>
            <div>
              <h1 className="text-2xl sm:text-3xl font-bold text-gray-900 mb-1">
                Progress Book
              </h1>
              <p className="text-sm sm:text-base text-gray-600">
                Track and monitor student memorization progress
              </p>
            </div>
          </div>
        </div>
        
      </div>

      {/* Enhanced Stats Section */}
      

      {/* Main Content Card */}
      <Card className="overflow-hidden shadow-lg border-0 bg-white">
        <div className="bg-gradient-to-r from-gray-50 to-blue-50 border-b border-gray-200">
          <CardContent className="p-4 sm:p-6">
            <Tabs value={viewMode} onValueChange={value => setViewMode(value as "daily" | "classroom")}>
              <div className="mb-4 sm:mb-6">
                <TabsList className="w-full grid grid-cols-2 bg-white shadow-sm border">
                  <TabsTrigger value="daily" className="flex items-center gap-2 text-sm sm:text-base py-2 sm:py-3 data-[state=active]:bg-blue-600 data-[state=active]:text-white">
                    <CalendarDays className="h-4 w-4" />
                    <span>Daily Records</span>
                  </TabsTrigger>
                  <TabsTrigger value="classroom" className="flex items-center gap-2 text-sm sm:text-base py-2 sm:py-3 data-[state=active]:bg-blue-600 data-[state=active]:text-white">
                    <Users className="h-4 w-4" />
                    <span>Leaderboard View</span>
                  </TabsTrigger>
                </TabsList>
              </div>

              <TabsContent value="daily" className="space-y-4 sm:space-y-6">
                <Tabs value={activeTab} onValueChange={setActiveTab}>
                  <div className="flex flex-col space-y-4 sm:space-y-0 sm:flex-row sm:justify-between sm:items-center">
                    <div className="overflow-x-auto">
                      <TabsList className="flex-nowrap w-full sm:w-auto bg-gray-100">
                        <TabsTrigger value="all" className="text-xs sm:text-sm whitespace-nowrap px-3 sm:px-4 py-2">
                          <Users className="h-3 w-3 sm:h-4 sm:w-4 mr-1 sm:mr-2" />
                          All Students
                        </TabsTrigger>
                        <TabsTrigger value="recent" className="text-xs sm:text-sm whitespace-nowrap px-3 sm:px-4 py-2">
                          <TrendingUp className="h-3 w-3 sm:h-4 sm:w-4 mr-1 sm:mr-2" />
                          Recent Entries
                        </TabsTrigger>
                        <TabsTrigger value="reports" className="text-xs sm:text-sm whitespace-nowrap px-3 sm:px-4 py-2">
                          <FileText className="h-3 w-3 sm:h-4 sm:w-4 mr-1 sm:mr-2" />
                          Reports
                        </TabsTrigger>
                      </TabsList>
                    </div>
                    <div className="relative w-full sm:w-auto">
                      <Search className="absolute left-3 top-1/2 -translate-y-1/2 h-4 w-4 text-gray-400" />
                      <Input placeholder="Search students..." className="pl-10 w-full sm:w-[250px] md:w-[300px] bg-white border-gray-200 focus:border-blue-500 focus:ring-blue-500" value={searchQuery} onChange={e => setSearchQuery(e.target.value)} />
                    </div>
                  </div>

                  <TabsContent value="all" className="mt-4 sm:mt-6">
                    <div className="grid grid-cols-1 lg:grid-cols-4 gap-4 sm:gap-6">
                      <div className="lg:col-span-1 space-y-4">
                        <Card className="p-4 bg-gradient-to-br from-blue-50 to-indigo-50 border-blue-200">
                          <h3 className="font-semibold text-gray-900 mb-3 flex items-center">
                            <Users className="h-4 w-4 mr-2 text-blue-600" />
                            Select Student
                          </h3>
                          {studentsLoading ? <div className="flex items-center text-sm text-gray-600 p-3 border rounded-lg bg-white/50">
                              <Loader2 className="h-4 w-4 mr-2 animate-spin" />
                              Loading students...
                            </div> : students && students.length > 0 ? <Select value={selectedStudentId || undefined} onValueChange={setSelectedStudentId}>
                                <SelectTrigger className="bg-white border-blue-200 focus:border-blue-500 focus:ring-blue-500">
                                  <SelectValue placeholder="Choose a student" />
                                </SelectTrigger>
                                <SelectContent className="bg-white border-gray-200 shadow-lg">
                                  {filteredStudents?.map(student => <SelectItem key={student.id} value={student.id} className="focus:bg-blue-50 focus:text-blue-900">
                                      {student.name}
                                    </SelectItem>)}
                                </SelectContent>
                              </Select> : <div className="flex items-center text-sm text-amber-700 p-3 border border-amber-200 rounded-lg bg-amber-50">
                                <AlertCircle className="h-4 w-4 mr-2" />
                                No active students found
                              </div>}
                        </Card>

                        {isAdmin && <Card className="p-4 bg-gradient-to-br from-green-50 to-emerald-50 border-green-200">
                            <h3 className="font-semibold text-gray-900 mb-3 flex items-center">
                              <Users className="h-4 w-4 mr-2 text-green-600" />
                              Filter by Teacher
                            </h3>
                            <Select value={selectedTeacherId || (teachers && teachers.length > 0 ? teachers[0]?.id : undefined)} onValueChange={setSelectedTeacherId}>
                              <SelectTrigger className="bg-white border-green-200 focus:border-green-500 focus:ring-green-500">
                                <SelectValue placeholder="All Teachers" />
                              </SelectTrigger>
                              <SelectContent className="bg-white border-gray-200 shadow-lg">
                                <SelectItem value="all" className="focus:bg-green-50 focus:text-green-900">
                                  All Teachers
                                </SelectItem>
                                {teachers?.map(teacher => <SelectItem key={teacher.id} value={teacher.id} className="focus:bg-green-50 focus:text-green-900">
                                    {teacher.name}
                                  </SelectItem>)}
                                {(!teachers || teachers.length === 0) && <SelectItem value="no-teachers" disabled>
                                    No teachers found
                                  </SelectItem>}
                              </SelectContent>
                            </Select>
                          </Card>}
                      </div>

                      <div className="lg:col-span-3">
                        {selectedStudentId ? <DhorBookComponent studentId={selectedStudentId} teacherId={currentTeacherId || "default"} /> : <Card className="p-8 sm:p-12 text-center bg-gradient-to-br from-blue-50 via-indigo-50 to-purple-50 border-blue-200">
                            <div className="flex flex-col items-center space-y-4">
                              <div className="w-16 h-16 bg-gradient-to-br from-blue-500 to-indigo-600 rounded-full flex items-center justify-center">
                                <Book className="h-8 w-8 text-white" />
                              </div>
                              <div>
                                <h3 className="text-lg sm:text-xl font-semibold text-gray-900 mb-2">
                                  Ready to Track Progress
                                </h3>
                                <p className="text-sm sm:text-base text-gray-600 max-w-md">
                                  Select a student from the sidebar to view their memorization progress, 
                                  add new entries, and track their Quranic journey.
                                </p>
                              </div>
                            </div>
                          </Card>}
                      </div>
                    </div>
<<<<<<< HEAD
                  </TabsContent>

                  <TabsContent value="recent" className="mt-4 sm:mt-6">
                    <Card className="p-8 text-center bg-gradient-to-br from-amber-50 to-orange-50 border-amber-200">
                      <div className="flex flex-col items-center space-y-4">
                        <div className="w-16 h-16 bg-gradient-to-br from-amber-500 to-orange-600 rounded-full flex items-center justify-center">
                          <TrendingUp className="h-8 w-8 text-white" />
                        </div>
                        <div>
                          <h3 className="text-lg font-semibold text-gray-900 mb-2">
                            Recent Activity
                          </h3>
                          <p className="text-gray-600">
                            Recent progress entries will be displayed here.
                          </p>
                        </div>
                      </div>
                    </Card>
                  </TabsContent>
=======

                    <div className="md:col-span-3">
                      {selectedStudentId
                        ? (
                          <DhorBookComponent
                            studentId={selectedStudentId}
                            teacherId={currentTeacherId ?? undefined}
                            teacherData={teacherData}
                            isAdmin={isAdmin}
                            isLoadingTeacher={isLoadingTeacher}
                          />
                        )
                        : (
                          <div className="border rounded-lg flex flex-col items-center justify-center h-[200px] sm:h-[300px] bg-gray-50 dark:bg-gray-800/20 p-4 text-center">
                            <Book size={40} className="text-gray-400 mb-3" />
                            <h3 className="font-semibold text-md sm:text-lg">
                              Select a Student
                            </h3>
                            <p className="text-xs sm:text-sm text-gray-500">
                              Choose a student from the list to view their
                              progress entries.
                            </p>
                          </div>
                        )}
                    </div>
                  </div>
                </TabsContent>
>>>>>>> 317be1e6

                  <TabsContent value="reports" className="mt-4 sm:mt-6">
                    <Card className="p-8 text-center bg-gradient-to-br from-purple-50 to-pink-50 border-purple-200">
                      <div className="flex flex-col items-center space-y-4">
                        <div className="w-16 h-16 bg-gradient-to-br from-purple-500 to-pink-600 rounded-full flex items-center justify-center">
                          <FileText className="h-8 w-8 text-white" />
                        </div>
                        <div>
                          <h3 className="text-lg font-semibold text-gray-900 mb-2">
                            Progress Reports
                          </h3>
                          <p className="text-gray-600">
                            Comprehensive progress reports will be generated here.
                          </p>
                        </div>
                      </div>
                    </Card>
                  </TabsContent>
                </Tabs>
              </TabsContent>

<<<<<<< HEAD
              <TabsContent value="classroom" className="mt-4 sm:mt-6">
                {isAdmin && <Card className="p-4 mb-4 bg-gradient-to-r from-green-50 to-emerald-50 border-green-200">
                    <h3 className="font-semibold text-gray-900 mb-3 flex items-center">
                      <Users className="h-4 w-4 mr-2 text-green-600" />
                      Select Teacher for Classroom View
                    </h3>
                    <Select value={selectedTeacherId || (teachers && teachers.length > 0 ? teachers[0]?.id : undefined)} onValueChange={setSelectedTeacherId}>
                      <SelectTrigger className="bg-white border-green-200 focus:border-green-500 focus:ring-green-500">
                        <SelectValue placeholder="Choose a teacher" />
                      </SelectTrigger>
                      <SelectContent className="bg-white border-gray-200 shadow-lg">
                        <SelectItem value="all" className="focus:bg-green-50 focus:text-green-900">
                          All Teachers
                        </SelectItem>
                        {teachers?.map(teacher => <SelectItem key={teacher.id} value={teacher.id} className="focus:bg-green-50 focus:text-green-900">
                            {teacher.name}
                          </SelectItem>)}
                        {(!teachers || teachers.length === 0) && <SelectItem value="no-teachers" disabled>
                            No teachers found
                          </SelectItem>}
                      </SelectContent>
                    </Select>
                  </Card>}
                <ClassroomRecords teacherId={currentTeacherId || (teachers && teachers.length > 0 ? teachers[0]?.id : "default")} />
              </TabsContent>
            </Tabs>
          </CardContent>
        </div>
=======
            <TabsContent value="classroom">
              {currentTeacherId && (
                <ClassroomRecords
                  // students={students || []}
                  // isLoading={studentsLoading}
                  teacherId={currentTeacherId}
                  // madrassahId={teacherData?.madrassah_id}
                  isAdmin={isAdmin}
                />
              )}
            </TabsContent>
          </Tabs>
        </CardContent>
>>>>>>> 317be1e6
      </Card>
    </div>;
};
export default ProgressBookPage;<|MERGE_RESOLUTION|>--- conflicted
+++ resolved
@@ -76,18 +76,9 @@
   const [searchQuery, setSearchQuery] = useState("");
   const [activeTab, setActiveTab] = useState("all"); // "all", "recent", "reports"
   const [viewMode, setViewMode] = useState<"daily" | "classroom">("daily");
-<<<<<<< HEAD
-  const [selectedTeacherId, setSelectedTeacherId] = useState<string | null>(null);
-  const {
-    isAdmin,
-    isTeacher,
-    teacherId
-  } = useTeacherStatus();
-  const isMobile = useIsMobile();
-=======
+
   const { isAdmin, teacherId } = useTeacherStatus();
 
->>>>>>> 317be1e6
   useEffect(() => {
     const urlParams = new URLSearchParams(globalThis.location.search);
     const studentIdParam = urlParams.get("studentId");
@@ -95,31 +86,14 @@
       setSelectedStudentId(studentIdParam);
     }
   }, []);
-<<<<<<< HEAD
-  useEffect(() => {
-    if (isTeacher && teacherId) {
-      setSelectedTeacherId(teacherId);
-    }
-  }, [isTeacher, teacherId]);
-  const {
-    data: teachers
-  } = useQuery({
-    queryKey: ["active-teachers"],
-    queryFn: async () => {
-      const {
-        data,
-        error
-      } = await supabase.from("teachers").select("id, name").order("name", {
-        ascending: true
-      });
-=======
+
 
   const { data: teachers } = useQuery({
     queryKey: ["active-teachers"],
     queryFn: async () => {
       const { data, error } = await supabase.from("profiles").select("id, name")
         .order("name", { ascending: true });
->>>>>>> 317be1e6
+
       if (error) {
         console.error("Error fetching teachers:", error);
         return [];
@@ -127,21 +101,6 @@
       return data || [];
     }
   });
-<<<<<<< HEAD
-  const {
-    data: students,
-    isLoading: studentsLoading
-  } = useQuery({
-    queryKey: ["all-students-for-progress-book"],
-    // Renamed queryKey
-    queryFn: async () => {
-      const {
-        data,
-        error
-      } = await supabase.from("students").select("id, name, status").eq("status", "active").order("name", {
-        ascending: true
-      });
-=======
 
   const { data: teacherData, isLoading: isLoadingTeacher } = useQuery({
     queryKey: ["teacherData", teacherId],
@@ -189,7 +148,6 @@
       query = query.order("name", { ascending: true });
 
       const { data, error } = await query;
->>>>>>> 317be1e6
       if (error) {
         console.error("Error fetching students:", error);
         toast({
@@ -201,12 +159,7 @@
       }
       return data || [];
     },
-<<<<<<< HEAD
-    refetchInterval: 30000
-  });
-  const currentTeacherId = isTeacher ? teacherId : selectedTeacherId || (teachers && teachers.length > 0 ? teachers[0]?.id : undefined);
-  useRealtimeLeaderboard(currentTeacherId, () => {
-=======
+
     enabled: !isLoadingTeacher && !!teacherData,
     refetchInterval: 30000,
   });
@@ -214,7 +167,7 @@
   const currentTeacherId = teacherId;
 
   useRealtimeLeaderboard(currentTeacherId ?? undefined, () => {
->>>>>>> 317be1e6
+
     // Intentionally empty, realtime updates might trigger refetch of other queries if needed
   });
   const filteredStudents = students?.filter(student => student.name.toLowerCase().includes(searchQuery.toLowerCase()));
@@ -354,7 +307,7 @@
                           </Card>}
                       </div>
                     </div>
-<<<<<<< HEAD
+
                   </TabsContent>
 
                   <TabsContent value="recent" className="mt-4 sm:mt-6">
@@ -374,35 +327,7 @@
                       </div>
                     </Card>
                   </TabsContent>
-=======
-
-                    <div className="md:col-span-3">
-                      {selectedStudentId
-                        ? (
-                          <DhorBookComponent
-                            studentId={selectedStudentId}
-                            teacherId={currentTeacherId ?? undefined}
-                            teacherData={teacherData}
-                            isAdmin={isAdmin}
-                            isLoadingTeacher={isLoadingTeacher}
-                          />
-                        )
-                        : (
-                          <div className="border rounded-lg flex flex-col items-center justify-center h-[200px] sm:h-[300px] bg-gray-50 dark:bg-gray-800/20 p-4 text-center">
-                            <Book size={40} className="text-gray-400 mb-3" />
-                            <h3 className="font-semibold text-md sm:text-lg">
-                              Select a Student
-                            </h3>
-                            <p className="text-xs sm:text-sm text-gray-500">
-                              Choose a student from the list to view their
-                              progress entries.
-                            </p>
-                          </div>
-                        )}
-                    </div>
-                  </div>
-                </TabsContent>
->>>>>>> 317be1e6
+
 
                   <TabsContent value="reports" className="mt-4 sm:mt-6">
                     <Card className="p-8 text-center bg-gradient-to-br from-purple-50 to-pink-50 border-purple-200">
@@ -424,7 +349,7 @@
                 </Tabs>
               </TabsContent>
 
-<<<<<<< HEAD
+
               <TabsContent value="classroom" className="mt-4 sm:mt-6">
                 {isAdmin && <Card className="p-4 mb-4 bg-gradient-to-r from-green-50 to-emerald-50 border-green-200">
                     <h3 className="font-semibold text-gray-900 mb-3 flex items-center">
@@ -453,21 +378,7 @@
             </Tabs>
           </CardContent>
         </div>
-=======
-            <TabsContent value="classroom">
-              {currentTeacherId && (
-                <ClassroomRecords
-                  // students={students || []}
-                  // isLoading={studentsLoading}
-                  teacherId={currentTeacherId}
-                  // madrassahId={teacherData?.madrassah_id}
-                  isAdmin={isAdmin}
-                />
-              )}
-            </TabsContent>
-          </Tabs>
-        </CardContent>
->>>>>>> 317be1e6
+
       </Card>
     </div>;
 };
