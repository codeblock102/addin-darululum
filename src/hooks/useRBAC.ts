--- conflicted
+++ resolved
@@ -26,16 +26,7 @@
         .eq("email", session.user.email)
         .maybeSingle();
 
-<<<<<<< HEAD
-      if (profileError) {
-        console.error("Error fetching user profile:", profileError);
-        return {};
-      }
 
-      let result: UserRole = {
-        role: profile?.role || undefined,
-      };
-=======
         // If not admin in metadata, check profiles table
         if (session.user.email) {
           console.log(
@@ -67,7 +58,6 @@
             localStorage.removeItem("userRole");
           }
         }
->>>>>>> 2144f042
 
       // If user is a teacher, get their teacher ID
       if (profile?.role === "teacher") {
@@ -85,16 +75,9 @@
         }
       }
 
-<<<<<<< HEAD
-      console.log("User role data:", result);
-      return result;
-    },
-    enabled: !!session?.user?.email,
-  });
-=======
+
     fetchRoleAndPermissions();
   }, [session]); // Remove role from dependencies to prevent loops
->>>>>>> 2144f042
 
   const isAdmin = userRole?.role === "admin";
   const isTeacher = userRole?.role === "teacher";
