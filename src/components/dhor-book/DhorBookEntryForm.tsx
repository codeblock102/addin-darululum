<<<<<<< HEAD
import React, { useState } from "react";
=======

import React, { useState, useEffect } from "react";
>>>>>>> f1c8f240
import { useForm } from "react-hook-form";
import { zodResolver } from "@hookform/resolvers/zod";
import { format } from "date-fns";
import { Calendar } from "@/components/ui/calendar";
import { Input } from "@/components/ui/input";
import { Button } from "@/components/ui/button";
import { CalendarIcon } from "lucide-react";
import { Popover, PopoverContent, PopoverTrigger } from "@/components/ui/popover";
import { Textarea } from "@/components/ui/textarea";
import { cn } from "@/lib/utils";
import { Checkbox } from "@/components/ui/checkbox";
import { Select, SelectContent, SelectItem, SelectTrigger, SelectValue } from "@/components/ui/select";
import {
  Form,
  FormControl,
  FormField,
  FormItem,
  FormLabel,
  FormMessage,
} from "@/components/ui/form";
import { DialogFooter } from "@/components/ui/dialog";
import { DhorBookEntrySchema, DhorBookEntryFormValues } from "./dhorBookValidation";
import { Tabs, TabsContent, TabsList, TabsTrigger } from "@/components/ui/tabs";
import { useQuranData } from "./useQuranData";
import { toast } from "@/components/ui/use-toast";

interface DhorBookEntryFormProps {
  onSubmit: (data: any) => void;
  isPending: boolean;
  onCancel: () => void;
}

export function DhorBookEntryForm({ onSubmit, isPending, onCancel }: DhorBookEntryFormProps) {
  const [date, setDate] = useState<Date | undefined>(new Date());
  const [activeTab, setActiveTab] = useState("sabaq");
<<<<<<< HEAD
=======
  const [ayatOptions, setAyatOptions] = useState<number[]>([]);
  
  const { 
    juzData, 
    juzLoading,
    surahData, 
    surahsInJuz, 
    selectedJuz, 
    setSelectedJuz, 
    selectedSurah, 
    setSelectedSurah 
  } = useQuranData();
  
  // Debug console logs
  console.log("juzData in form:", juzData);
  console.log("surahData in form:", surahData);
  console.log("selectedJuz in form:", selectedJuz);
  console.log("surahsInJuz in form:", surahsInJuz);
>>>>>>> f1c8f240
  
  const form = useForm<DhorBookEntryFormValues>({
    resolver: zodResolver(DhorBookEntrySchema),
    defaultValues: {
      entry_date: date,
      sabak: "",
      sabak_para: "",
      dhor_1: "",
      dhor_1_mistakes: 0,
      dhor_2: "",
      dhor_2_mistakes: 0,
      comments: "",
      points: 0,
      detention: false,
      current_surah: undefined,
      current_juz: undefined,
      start_ayat: undefined,
      end_ayat: undefined,
      verses_memorized: undefined,
      memorization_quality: "average",
      tajweed_level: "",
      revision_status: "",
      teacher_notes: ""
    },
  });

  // Update form values when juz or surah selection changes
  useEffect(() => {
    if (selectedJuz) {
      form.setValue('current_juz', selectedJuz);
    }
    
    if (selectedSurah) {
      form.setValue('current_surah', selectedSurah);
      
      // Generate ayat options based on selected surah
      const selectedSurahData = surahData?.find(s => s.surah_number === selectedSurah);
      if (selectedSurahData) {
        const totalAyat = selectedSurahData.total_ayat;
        const ayatArray = Array.from({ length: totalAyat }, (_, i) => i + 1);
        setAyatOptions(ayatArray);
        
        // Reset ayat selections when surah changes
        form.setValue('start_ayat', 1);
        form.setValue('end_ayat', undefined);
      } else {
        setAyatOptions([]);
      }
    } else {
      setAyatOptions([]);
    }
  }, [selectedJuz, selectedSurah, surahData, form]);

  // Debug logs to help identify issues
  useEffect(() => {
    console.log("Selected Juz:", selectedJuz);
    console.log("Surahs in Juz available:", surahsInJuz);
  }, [selectedJuz, surahsInJuz]);

  function handleSubmit(data: DhorBookEntryFormValues) {
    onSubmit({
      ...data,
      entry_date: format(date || new Date(), "yyyy-MM-dd"),
      day_of_week: format(date || new Date(), "EEEE")
    });
  }

  return (
    <Form {...form}>
      <form onSubmit={form.handleSubmit(handleSubmit)} className="space-y-4">
<<<<<<< HEAD
        <Tabs value={activeTab} onValueChange={setActiveTab}>
=======
        <FormField
          control={form.control}
          name="entry_date"
          render={({ field }) => (
            <FormItem className="flex flex-col">
              <FormLabel>Entry Date</FormLabel>
              <Popover>
                <PopoverTrigger asChild>
                  <Button
                    variant={"outline"}
                    className={cn(
                      "w-full pl-3 text-left font-normal",
                      !date && "text-muted-foreground"
                    )}
                    type="button"
                  >
                    {date ? format(date, "PPP") : (
                      <span>Pick a date</span>
                    )}
                    <CalendarIcon className="ml-auto h-4 w-4 opacity-50" />
                  </Button>
                </PopoverTrigger>
                <PopoverContent className="w-auto p-0" align="start">
                  <Calendar
                    mode="single"
                    selected={date}
                    onSelect={setDate}
                    disabled={(date) =>
                      date > new Date()
                    }
                    initialFocus
                    className={cn("p-3 pointer-events-auto")}
                  />
                </PopoverContent>
              </Popover>
              <FormMessage />
            </FormItem>
          )}
        />

        <Tabs value={activeTab} onValueChange={setActiveTab} className="w-full">
>>>>>>> f1c8f240
          <TabsList className="grid w-full grid-cols-4">
            <TabsTrigger value="sabaq">Sabaq</TabsTrigger>
            <TabsTrigger value="sabaq-para">Sabaq Para</TabsTrigger>
            <TabsTrigger value="revision">Revision</TabsTrigger>
            <TabsTrigger value="progress">Progress</TabsTrigger>
          </TabsList>
          
<<<<<<< HEAD
=======
          {/* Sabaq Tab */}
>>>>>>> f1c8f240
          <TabsContent value="sabaq" className="space-y-4 pt-4">
            <FormField
              control={form.control}
              name="sabak"
              render={({ field }) => (
                <FormItem>
                  <FormLabel>Sabaq</FormLabel>
                  <FormControl>
                    <Input placeholder="Enter sabaq" {...field} />
                  </FormControl>
                  <FormMessage />
                </FormItem>
              )}
            />

<<<<<<< HEAD
            <FormField
              control={form.control}
              name="sabak"
              render={({ field }) => (
                <FormItem>
                  <FormLabel>Sabak</FormLabel>
                  <FormControl>
                    <Input placeholder="Enter sabak" {...field} />
                  </FormControl>
                  <FormMessage />
                </FormItem>
              )}
            />

            <FormField
              control={form.control}
              name="dhor_1"
              render={({ field }) => (
                <FormItem>
                  <FormLabel>Dhor 1</FormLabel>
                  <FormControl>
                    <Input placeholder="Enter dhor 1" {...field} />
=======
            <div className="grid grid-cols-1 md:grid-cols-2 gap-4">
              <FormField
                control={form.control}
                name="current_juz"
                render={({ field }) => (
                  <FormItem>
                    <FormLabel>Juz</FormLabel>
                    <Select
                      onValueChange={(value) => {
                        const juzNumber = parseInt(value);
                        field.onChange(juzNumber);
                        setSelectedJuz(juzNumber);
                        // Reset surah when juz changes
                        setSelectedSurah(null);
                        form.setValue('current_surah', undefined);
                        form.setValue('start_ayat', undefined);
                        form.setValue('end_ayat', undefined);
                        toast({
                          title: `Selected Juz ${juzNumber}`,
                          description: `Loading surahs for Juz ${juzNumber}...`,
                        });
                      }}
                      value={field.value?.toString()}
                    >
                      <FormControl>
                        <SelectTrigger>
                          <SelectValue placeholder="Select Juz" />
                        </SelectTrigger>
                      </FormControl>
                      <SelectContent>
                        {juzData?.map((juz) => (
                          <SelectItem key={juz.id} value={juz.juz_number.toString()}>
                            Juz {juz.juz_number}
                          </SelectItem>
                        )) || (
                          <SelectItem disabled value="loading">
                            {juzLoading ? "Loading..." : "No Juz available"}
                          </SelectItem>
                        )}
                      </SelectContent>
                    </Select>
                    <FormMessage />
                  </FormItem>
                )}
              />

              <FormField
                control={form.control}
                name="current_surah"
                render={({ field }) => (
                  <FormItem>
                    <FormLabel>Surah</FormLabel>
                    <Select
                      onValueChange={(value) => {
                        const surahNumber = parseInt(value);
                        field.onChange(surahNumber);
                        setSelectedSurah(surahNumber);
                        toast({
                          title: `Selected Surah ${surahNumber}`,
                        });
                      }}
                      value={field.value?.toString()}
                      disabled={!selectedJuz || surahsInJuz.length === 0}
                    >
                      <FormControl>
                        <SelectTrigger>
                          <SelectValue placeholder={selectedJuz ? (surahsInJuz.length > 0 ? "Select Surah" : "No surahs found") : "Select Juz first"} />
                        </SelectTrigger>
                      </FormControl>
                      <SelectContent className="max-h-[300px]">
                        {surahsInJuz.length > 0 ? (
                          surahsInJuz.map((surah) => (
                            <SelectItem key={surah.id} value={surah.surah_number.toString()}>
                              {surah.surah_number}. {surah.name}
                            </SelectItem>
                          ))
                        ) : (
                          <SelectItem disabled value="none">
                            {selectedJuz ? "No surahs found for this Juz" : "Select a Juz first"}
                          </SelectItem>
                        )}
                      </SelectContent>
                    </Select>
                    <FormMessage />
                  </FormItem>
                )}
              />
            </div>

            <div className="grid grid-cols-1 md:grid-cols-2 gap-4">
              <FormField
                control={form.control}
                name="start_ayat"
                render={({ field }) => (
                  <FormItem>
                    <FormLabel>Start Ayat</FormLabel>
                    <Select
                      onValueChange={(value) => {
                        field.onChange(parseInt(value));
                      }}
                      value={field.value?.toString()}
                      disabled={!selectedSurah || ayatOptions.length === 0}
                    >
                      <FormControl>
                        <SelectTrigger>
                          <SelectValue placeholder={selectedSurah ? "Select Ayat" : "Select Surah first"} />
                        </SelectTrigger>
                      </FormControl>
                      <SelectContent>
                        {ayatOptions.map((ayat) => (
                          <SelectItem key={`start-${ayat}`} value={ayat.toString()}>
                            Ayat {ayat}
                          </SelectItem>
                        ))}
                      </SelectContent>
                    </Select>
                    <FormMessage />
                  </FormItem>
                )}
              />

              <FormField
                control={form.control}
                name="end_ayat"
                render={({ field }) => (
                  <FormItem>
                    <FormLabel>End Ayat</FormLabel>
                    <Select
                      onValueChange={(value) => {
                        field.onChange(parseInt(value));
                      }}
                      value={field.value?.toString()}
                      disabled={!form.getValues('start_ayat') || ayatOptions.length === 0}
                    >
                      <FormControl>
                        <SelectTrigger>
                          <SelectValue placeholder={form.getValues('start_ayat') ? "Select Ayat" : "Select Start Ayat first"} />
                        </SelectTrigger>
                      </FormControl>
                      <SelectContent>
                        {ayatOptions
                          .filter((ayat) => ayat >= (form.getValues('start_ayat') || 1))
                          .map((ayat) => (
                            <SelectItem key={`end-${ayat}`} value={ayat.toString()}>
                              Ayat {ayat}
                            </SelectItem>
                          ))}
                      </SelectContent>
                    </Select>
                    <FormMessage />
                  </FormItem>
                )}
              />
            </div>

            <FormField
              control={form.control}
              name="verses_memorized"
              render={({ field }) => (
                <FormItem>
                  <FormLabel>Verses Memorized</FormLabel>
                  <FormControl>
                    <Input 
                      type="number" 
                      placeholder="Number of verses memorized" 
                      {...field} 
                      value={field.value || ''} 
                      onChange={e => field.onChange(e.target.value ? parseInt(e.target.value) : undefined)} 
                    />
>>>>>>> f1c8f240
                  </FormControl>
                  <FormMessage />
                </FormItem>
              )}
            />
<<<<<<< HEAD
=======
          </TabsContent>
          
          {/* Sabaq Para Tab */}
          <TabsContent value="sabaq-para" className="space-y-4 pt-4">
            <FormField
              control={form.control}
              name="sabak_para"
              render={({ field }) => (
                <FormItem>
                  <FormLabel>Sabaq Para</FormLabel>
                  <FormControl>
                    <Input placeholder="Enter sabaq para" {...field} />
                  </FormControl>
                  <FormMessage />
                </FormItem>
              )}
            />

            <FormField
              control={form.control}
              name="memorization_quality"
              render={({ field }) => (
                <FormItem>
                  <FormLabel>Memorization Quality</FormLabel>
                  <Select onValueChange={field.onChange} defaultValue={field.value}>
                    <FormControl>
                      <SelectTrigger>
                        <SelectValue placeholder="Select quality" />
                      </SelectTrigger>
                    </FormControl>
                    <SelectContent>
                      <SelectItem value="excellent">Excellent</SelectItem>
                      <SelectItem value="good">Good</SelectItem>
                      <SelectItem value="average">Average</SelectItem>
                      <SelectItem value="needsWork">Needs Work</SelectItem>
                      <SelectItem value="horrible">Incomplete</SelectItem>
                    </SelectContent>
                  </Select>
                  <FormMessage />
                </FormItem>
              )}
            />
            
            <FormField
              control={form.control}
              name="tajweed_level"
              render={({ field }) => (
                <FormItem>
                  <FormLabel>Tajweed Level</FormLabel>
                  <FormControl>
                    <Input placeholder="Tajweed proficiency level" {...field} />
                  </FormControl>
                  <FormMessage />
                </FormItem>
              )}
            />
          </TabsContent>
          
          {/* Revision Tab */}
          <TabsContent value="revision" className="space-y-4 pt-4">
            <div className="grid grid-cols-1 md:grid-cols-2 gap-4">
              <FormField
                control={form.control}
                name="dhor_1"
                render={({ field }) => (
                  <FormItem>
                    <FormLabel>Dhor 1</FormLabel>
                    <FormControl>
                      <Input placeholder="Enter dhor 1" {...field} />
                    </FormControl>
                    <FormMessage />
                  </FormItem>
                )}
              />
>>>>>>> f1c8f240

            <FormField
              control={form.control}
              name="dhor_1_mistakes"
              render={({ field }) => (
                <FormItem>
                  <FormLabel>Dhor 1 Mistakes</FormLabel>
                  <FormControl>
                    <Input
                      type="number"
                      placeholder="0"
                      {...field}
                      onChange={e => field.onChange(parseInt(e.target.value) || 0)}
                    />
                  </FormControl>
                  <FormMessage />
                </FormItem>
              )}
            />
          </TabsContent>

          <TabsContent value="sabaq-para" className="space-y-4 pt-4">
            <FormField
              control={form.control}
              name="sabak_para"
              render={({ field }) => (
                <FormItem>
                  <FormLabel>Sabak Para</FormLabel>
                  <FormControl>
                    <Input placeholder="Enter sabak para" {...field} />
                  </FormControl>
                  <FormMessage />
                </FormItem>
              )}
            />

<<<<<<< HEAD
            <FormField
              control={form.control}
              name="dhor_2"
              render={({ field }) => (
                <FormItem>
                  <FormLabel>Dhor 2</FormLabel>
                  <FormControl>
                    <Input placeholder="Enter dhor 2" {...field} />
                  </FormControl>
                  <FormMessage />
                </FormItem>
              )}
            />

            <FormField
              control={form.control}
              name="dhor_2_mistakes"
              render={({ field }) => (
                <FormItem>
                  <FormLabel>Dhor 2 Mistakes</FormLabel>
                  <FormControl>
                    <Input
                      type="number"
                      placeholder="0"
                      {...field}
                      onChange={e => field.onChange(parseInt(e.target.value) || 0)}
                    />
=======
              <FormField
                control={form.control}
                name="dhor_2_mistakes"
                render={({ field }) => (
                  <FormItem>
                    <FormLabel>Dhor 2 Mistakes</FormLabel>
                    <FormControl>
                      <Input
                        type="number"
                        placeholder="0"
                        {...field}
                        onChange={e => field.onChange(parseInt(e.target.value) || 0)}
                      />
                    </FormControl>
                    <FormMessage />
                  </FormItem>
                )}
              />
            </div>
            
            <FormField
              control={form.control}
              name="revision_status"
              render={({ field }) => (
                <FormItem>
                  <FormLabel>Revision Status</FormLabel>
                  <FormControl>
                    <Input placeholder="Status of revision" {...field} />
>>>>>>> f1c8f240
                  </FormControl>
                  <FormMessage />
                </FormItem>
              )}
            />
          </TabsContent>
<<<<<<< HEAD

          <TabsContent value="revision" className="space-y-4 pt-4">
            <FormField
              control={form.control}
              name="revision_status"
              render={({ field }) => (
                <FormItem>
                  <FormLabel>Revision Status</FormLabel>
                  <FormControl>
                    <Input placeholder="Status of revision" {...field} />
                  </FormControl>
                  <FormMessage />
                </FormItem>
              )}
            />
=======
          
          {/* Progress Tab */}
          <TabsContent value="progress" className="space-y-4 pt-4">
            <div className="grid grid-cols-1 md:grid-cols-2 gap-4">
              <FormField
                control={form.control}
                name="points"
                render={({ field }) => (
                  <FormItem>
                    <FormLabel>Points</FormLabel>
                    <FormControl>
                      <Input
                        type="number"
                        placeholder="0"
                        {...field}
                        onChange={e => field.onChange(parseInt(e.target.value) || 0)}
                      />
                    </FormControl>
                    <FormMessage />
                  </FormItem>
                )}
              />
>>>>>>> f1c8f240

            <FormField
              control={form.control}
              name="memorization_quality"
              render={({ field }) => (
                <FormItem>
                  <FormLabel>Memorization Quality</FormLabel>
                  <Select onValueChange={field.onChange} defaultValue={field.value}>
                    <FormControl>
                      <SelectTrigger>
                        <SelectValue placeholder="Select quality" />
                      </SelectTrigger>
                    </FormControl>
<<<<<<< HEAD
                    <SelectContent>
                      <SelectItem value="excellent">Excellent</SelectItem>
                      <SelectItem value="good">Good</SelectItem>
                      <SelectItem value="average">Average</SelectItem>
                      <SelectItem value="needsWork">Needs Work</SelectItem>
                      <SelectItem value="horrible">Incomplete</SelectItem>
                    </SelectContent>
                  </Select>
                  <FormMessage />
                </FormItem>
              )}
            />

            <FormField
              control={form.control}
              name="tajweed_level"
              render={({ field }) => (
                <FormItem>
                  <FormLabel>Tajweed Level</FormLabel>
                  <FormControl>
                    <Input placeholder="Tajweed proficiency level" {...field} />
                  </FormControl>
                  <FormMessage />
                </FormItem>
              )}
            />
          </TabsContent>

          <TabsContent value="progress" className="space-y-4 pt-4">
            <div className="grid grid-cols-1 md:grid-cols-2 gap-4">
              <FormField
                control={form.control}
                name="current_surah"
                render={({ field }) => (
                  <FormItem>
                    <FormLabel>Current Surah</FormLabel>
                    <FormControl>
                      <Input 
                        type="number" 
                        placeholder="1-114" 
                        {...field} 
                        value={field.value || ''} 
                        onChange={e => field.onChange(e.target.value ? parseInt(e.target.value) : undefined)} 
                      />
                    </FormControl>
                    <FormMessage />
                  </FormItem>
                )}
              />

              <FormField
                control={form.control}
                name="current_juz"
                render={({ field }) => (
                  <FormItem>
                    <FormLabel>Current Juz</FormLabel>
                    <FormControl>
                      <Input 
                        type="number" 
                        placeholder="1-30" 
                        {...field} 
                        value={field.value || ''} 
                        onChange={e => field.onChange(e.target.value ? parseInt(e.target.value) : undefined)} 
                      />
                    </FormControl>
=======
                    <FormLabel className="font-normal cursor-pointer">Detention</FormLabel>
>>>>>>> f1c8f240
                    <FormMessage />
                  </FormItem>
                )}
              />
            </div>

            <FormField
              control={form.control}
              name="comments"
              render={({ field }) => (
                <FormItem>
                  <FormLabel>Comments</FormLabel>
                  <FormControl>
                    <Textarea
                      placeholder="Enter comments"
                      className="resize-none"
                      {...field}
                    />
                  </FormControl>
                  <FormMessage />
                </FormItem>
              )}
            />
<<<<<<< HEAD

=======
            
>>>>>>> f1c8f240
            <FormField
              control={form.control}
              name="teacher_notes"
              render={({ field }) => (
                <FormItem>
                  <FormLabel>Teacher Notes</FormLabel>
                  <FormControl>
                    <Textarea
                      placeholder="Additional notes from the teacher"
                      className="resize-none"
                      {...field}
                    />
                  </FormControl>
                  <FormMessage />
                </FormItem>
              )}
            />

            <div className="grid grid-cols-1 md:grid-cols-2 gap-4">
              <FormField
                control={form.control}
                name="points"
                render={({ field }) => (
                  <FormItem>
                    <FormLabel>Points</FormLabel>
                    <FormControl>
                      <Input
                        type="number"
                        placeholder="0"
                        {...field}
                        onChange={e => field.onChange(parseInt(e.target.value) || 0)}
                      />
                    </FormControl>
                    <FormMessage />
                  </FormItem>
                )}
              />

              <FormField
                control={form.control}
                name="detention"
                render={({ field }) => (
                  <FormItem className="flex flex-row items-end space-x-2 space-y-0 pt-6">
                    <FormControl>
                      <Checkbox
                        checked={field.value}
                        onCheckedChange={field.onChange}
                      />
                    </FormControl>
                    <FormLabel className="font-normal cursor-pointer">Detention</FormLabel>
                    <FormMessage />
                  </FormItem>
                )}
              />
            </div>
          </TabsContent>
        </Tabs>

        <DialogFooter>
          <Button type="button" variant="secondary" onClick={onCancel}>
            Cancel
          </Button>
          <Button type="submit" disabled={isPending}>
            {isPending ? "Creating..." : "Create Entry"}
          </Button>
        </DialogFooter>
      </form>
    </Form>
  );
}<|MERGE_RESOLUTION|>--- conflicted
+++ resolved
@@ -1,9 +1,5 @@
-<<<<<<< HEAD
-import React, { useState } from "react";
-=======
 
 import React, { useState, useEffect } from "react";
->>>>>>> f1c8f240
 import { useForm } from "react-hook-form";
 import { zodResolver } from "@hookform/resolvers/zod";
 import { format } from "date-fns";
@@ -39,8 +35,6 @@
 export function DhorBookEntryForm({ onSubmit, isPending, onCancel }: DhorBookEntryFormProps) {
   const [date, setDate] = useState<Date | undefined>(new Date());
   const [activeTab, setActiveTab] = useState("sabaq");
-<<<<<<< HEAD
-=======
   const [ayatOptions, setAyatOptions] = useState<number[]>([]);
   
   const { 
@@ -59,7 +53,6 @@
   console.log("surahData in form:", surahData);
   console.log("selectedJuz in form:", selectedJuz);
   console.log("surahsInJuz in form:", surahsInJuz);
->>>>>>> f1c8f240
   
   const form = useForm<DhorBookEntryFormValues>({
     resolver: zodResolver(DhorBookEntrySchema),
@@ -130,9 +123,6 @@
   return (
     <Form {...form}>
       <form onSubmit={form.handleSubmit(handleSubmit)} className="space-y-4">
-<<<<<<< HEAD
-        <Tabs value={activeTab} onValueChange={setActiveTab}>
-=======
         <FormField
           control={form.control}
           name="entry_date"
@@ -174,7 +164,6 @@
         />
 
         <Tabs value={activeTab} onValueChange={setActiveTab} className="w-full">
->>>>>>> f1c8f240
           <TabsList className="grid w-full grid-cols-4">
             <TabsTrigger value="sabaq">Sabaq</TabsTrigger>
             <TabsTrigger value="sabaq-para">Sabaq Para</TabsTrigger>
@@ -182,10 +171,7 @@
             <TabsTrigger value="progress">Progress</TabsTrigger>
           </TabsList>
           
-<<<<<<< HEAD
-=======
           {/* Sabaq Tab */}
->>>>>>> f1c8f240
           <TabsContent value="sabaq" className="space-y-4 pt-4">
             <FormField
               control={form.control}
@@ -201,30 +187,6 @@
               )}
             />
 
-<<<<<<< HEAD
-            <FormField
-              control={form.control}
-              name="sabak"
-              render={({ field }) => (
-                <FormItem>
-                  <FormLabel>Sabak</FormLabel>
-                  <FormControl>
-                    <Input placeholder="Enter sabak" {...field} />
-                  </FormControl>
-                  <FormMessage />
-                </FormItem>
-              )}
-            />
-
-            <FormField
-              control={form.control}
-              name="dhor_1"
-              render={({ field }) => (
-                <FormItem>
-                  <FormLabel>Dhor 1</FormLabel>
-                  <FormControl>
-                    <Input placeholder="Enter dhor 1" {...field} />
-=======
             <div className="grid grid-cols-1 md:grid-cols-2 gap-4">
               <FormField
                 control={form.control}
@@ -394,14 +356,11 @@
                       value={field.value || ''} 
                       onChange={e => field.onChange(e.target.value ? parseInt(e.target.value) : undefined)} 
                     />
->>>>>>> f1c8f240
-                  </FormControl>
-                  <FormMessage />
-                </FormItem>
-              )}
-            />
-<<<<<<< HEAD
-=======
+                  </FormControl>
+                  <FormMessage />
+                </FormItem>
+              )}
+            />
           </TabsContent>
           
           {/* Sabaq Para Tab */}
@@ -476,78 +435,13 @@
                   </FormItem>
                 )}
               />
->>>>>>> f1c8f240
-
-            <FormField
-              control={form.control}
-              name="dhor_1_mistakes"
-              render={({ field }) => (
-                <FormItem>
-                  <FormLabel>Dhor 1 Mistakes</FormLabel>
-                  <FormControl>
-                    <Input
-                      type="number"
-                      placeholder="0"
-                      {...field}
-                      onChange={e => field.onChange(parseInt(e.target.value) || 0)}
-                    />
-                  </FormControl>
-                  <FormMessage />
-                </FormItem>
-              )}
-            />
-          </TabsContent>
-
-          <TabsContent value="sabaq-para" className="space-y-4 pt-4">
-            <FormField
-              control={form.control}
-              name="sabak_para"
-              render={({ field }) => (
-                <FormItem>
-                  <FormLabel>Sabak Para</FormLabel>
-                  <FormControl>
-                    <Input placeholder="Enter sabak para" {...field} />
-                  </FormControl>
-                  <FormMessage />
-                </FormItem>
-              )}
-            />
-
-<<<<<<< HEAD
-            <FormField
-              control={form.control}
-              name="dhor_2"
-              render={({ field }) => (
-                <FormItem>
-                  <FormLabel>Dhor 2</FormLabel>
-                  <FormControl>
-                    <Input placeholder="Enter dhor 2" {...field} />
-                  </FormControl>
-                  <FormMessage />
-                </FormItem>
-              )}
-            />
-
-            <FormField
-              control={form.control}
-              name="dhor_2_mistakes"
-              render={({ field }) => (
-                <FormItem>
-                  <FormLabel>Dhor 2 Mistakes</FormLabel>
-                  <FormControl>
-                    <Input
-                      type="number"
-                      placeholder="0"
-                      {...field}
-                      onChange={e => field.onChange(parseInt(e.target.value) || 0)}
-                    />
-=======
-              <FormField
-                control={form.control}
-                name="dhor_2_mistakes"
-                render={({ field }) => (
-                  <FormItem>
-                    <FormLabel>Dhor 2 Mistakes</FormLabel>
+
+              <FormField
+                control={form.control}
+                name="dhor_1_mistakes"
+                render={({ field }) => (
+                  <FormItem>
+                    <FormLabel>Dhor 1 Mistakes</FormLabel>
                     <FormControl>
                       <Input
                         type="number"
@@ -561,49 +455,28 @@
                 )}
               />
             </div>
-            
-            <FormField
-              control={form.control}
-              name="revision_status"
-              render={({ field }) => (
-                <FormItem>
-                  <FormLabel>Revision Status</FormLabel>
-                  <FormControl>
-                    <Input placeholder="Status of revision" {...field} />
->>>>>>> f1c8f240
-                  </FormControl>
-                  <FormMessage />
-                </FormItem>
-              )}
-            />
-          </TabsContent>
-<<<<<<< HEAD
-
-          <TabsContent value="revision" className="space-y-4 pt-4">
-            <FormField
-              control={form.control}
-              name="revision_status"
-              render={({ field }) => (
-                <FormItem>
-                  <FormLabel>Revision Status</FormLabel>
-                  <FormControl>
-                    <Input placeholder="Status of revision" {...field} />
-                  </FormControl>
-                  <FormMessage />
-                </FormItem>
-              )}
-            />
-=======
-          
-          {/* Progress Tab */}
-          <TabsContent value="progress" className="space-y-4 pt-4">
+
             <div className="grid grid-cols-1 md:grid-cols-2 gap-4">
               <FormField
                 control={form.control}
-                name="points"
-                render={({ field }) => (
-                  <FormItem>
-                    <FormLabel>Points</FormLabel>
+                name="dhor_2"
+                render={({ field }) => (
+                  <FormItem>
+                    <FormLabel>Dhor 2</FormLabel>
+                    <FormControl>
+                      <Input placeholder="Enter dhor 2" {...field} />
+                    </FormControl>
+                    <FormMessage />
+                  </FormItem>
+                )}
+              />
+
+              <FormField
+                control={form.control}
+                name="dhor_2_mistakes"
+                render={({ field }) => (
+                  <FormItem>
+                    <FormLabel>Dhor 2 Mistakes</FormLabel>
                     <FormControl>
                       <Input
                         type="number"
@@ -616,135 +489,25 @@
                   </FormItem>
                 )}
               />
->>>>>>> f1c8f240
-
-            <FormField
-              control={form.control}
-              name="memorization_quality"
-              render={({ field }) => (
-                <FormItem>
-                  <FormLabel>Memorization Quality</FormLabel>
-                  <Select onValueChange={field.onChange} defaultValue={field.value}>
-                    <FormControl>
-                      <SelectTrigger>
-                        <SelectValue placeholder="Select quality" />
-                      </SelectTrigger>
-                    </FormControl>
-<<<<<<< HEAD
-                    <SelectContent>
-                      <SelectItem value="excellent">Excellent</SelectItem>
-                      <SelectItem value="good">Good</SelectItem>
-                      <SelectItem value="average">Average</SelectItem>
-                      <SelectItem value="needsWork">Needs Work</SelectItem>
-                      <SelectItem value="horrible">Incomplete</SelectItem>
-                    </SelectContent>
-                  </Select>
-                  <FormMessage />
-                </FormItem>
-              )}
-            />
-
-            <FormField
-              control={form.control}
-              name="tajweed_level"
-              render={({ field }) => (
-                <FormItem>
-                  <FormLabel>Tajweed Level</FormLabel>
-                  <FormControl>
-                    <Input placeholder="Tajweed proficiency level" {...field} />
+            </div>
+            
+            <FormField
+              control={form.control}
+              name="revision_status"
+              render={({ field }) => (
+                <FormItem>
+                  <FormLabel>Revision Status</FormLabel>
+                  <FormControl>
+                    <Input placeholder="Status of revision" {...field} />
                   </FormControl>
                   <FormMessage />
                 </FormItem>
               )}
             />
           </TabsContent>
-
+          
+          {/* Progress Tab */}
           <TabsContent value="progress" className="space-y-4 pt-4">
-            <div className="grid grid-cols-1 md:grid-cols-2 gap-4">
-              <FormField
-                control={form.control}
-                name="current_surah"
-                render={({ field }) => (
-                  <FormItem>
-                    <FormLabel>Current Surah</FormLabel>
-                    <FormControl>
-                      <Input 
-                        type="number" 
-                        placeholder="1-114" 
-                        {...field} 
-                        value={field.value || ''} 
-                        onChange={e => field.onChange(e.target.value ? parseInt(e.target.value) : undefined)} 
-                      />
-                    </FormControl>
-                    <FormMessage />
-                  </FormItem>
-                )}
-              />
-
-              <FormField
-                control={form.control}
-                name="current_juz"
-                render={({ field }) => (
-                  <FormItem>
-                    <FormLabel>Current Juz</FormLabel>
-                    <FormControl>
-                      <Input 
-                        type="number" 
-                        placeholder="1-30" 
-                        {...field} 
-                        value={field.value || ''} 
-                        onChange={e => field.onChange(e.target.value ? parseInt(e.target.value) : undefined)} 
-                      />
-                    </FormControl>
-=======
-                    <FormLabel className="font-normal cursor-pointer">Detention</FormLabel>
->>>>>>> f1c8f240
-                    <FormMessage />
-                  </FormItem>
-                )}
-              />
-            </div>
-
-            <FormField
-              control={form.control}
-              name="comments"
-              render={({ field }) => (
-                <FormItem>
-                  <FormLabel>Comments</FormLabel>
-                  <FormControl>
-                    <Textarea
-                      placeholder="Enter comments"
-                      className="resize-none"
-                      {...field}
-                    />
-                  </FormControl>
-                  <FormMessage />
-                </FormItem>
-              )}
-            />
-<<<<<<< HEAD
-
-=======
-            
->>>>>>> f1c8f240
-            <FormField
-              control={form.control}
-              name="teacher_notes"
-              render={({ field }) => (
-                <FormItem>
-                  <FormLabel>Teacher Notes</FormLabel>
-                  <FormControl>
-                    <Textarea
-                      placeholder="Additional notes from the teacher"
-                      className="resize-none"
-                      {...field}
-                    />
-                  </FormControl>
-                  <FormMessage />
-                </FormItem>
-              )}
-            />
-
             <div className="grid grid-cols-1 md:grid-cols-2 gap-4">
               <FormField
                 control={form.control}
@@ -782,6 +545,42 @@
                 )}
               />
             </div>
+
+            <FormField
+              control={form.control}
+              name="comments"
+              render={({ field }) => (
+                <FormItem>
+                  <FormLabel>Comments</FormLabel>
+                  <FormControl>
+                    <Textarea
+                      placeholder="Enter comments"
+                      className="resize-none"
+                      {...field}
+                    />
+                  </FormControl>
+                  <FormMessage />
+                </FormItem>
+              )}
+            />
+            
+            <FormField
+              control={form.control}
+              name="teacher_notes"
+              render={({ field }) => (
+                <FormItem>
+                  <FormLabel>Teacher Notes</FormLabel>
+                  <FormControl>
+                    <Textarea
+                      placeholder="Additional notes from the teacher"
+                      className="resize-none"
+                      {...field}
+                    />
+                  </FormControl>
+                  <FormMessage />
+                </FormItem>
+              )}
+            />
           </TabsContent>
         </Tabs>
 
