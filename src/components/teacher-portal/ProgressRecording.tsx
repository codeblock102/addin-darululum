--- conflicted
+++ resolved
@@ -45,13 +45,8 @@
     queryKey: ["profile-details", teacherId],
     queryFn: async () => {
       const { data, error } = await supabase.from("profiles").select("id, name")
-<<<<<<< HEAD
-        .eq("id", teacherId)
-        .eq("role", "teacher")
-        .single();
-=======
+
         .eq("id", teacherId).single();
->>>>>>> 2144f042
       if (error) {
         console.error("Error fetching teacher details:", error);
         return null;
