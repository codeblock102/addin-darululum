<<<<<<< HEAD

import { useState } from 'react';
import { UseFormReturn } from 'react-hook-form';
import { AttendanceFormValues } from '@/types/attendance-form';
import { StudentGridProps, Student } from './student-grid/types';
import { useStudentsQuery } from './student-grid/useStudentsQuery';
import { NoClassSelectedState, NoStudentsState, NoSearchResultsState } from './student-grid/EmptyStates';
import { StudentGridLoadingState } from './student-grid/LoadingState';
import { SearchBar } from './student-grid/SearchBar';
import { StudentGridHeader } from './student-grid/StudentGridHeader';
import { StudentCard } from './student-grid/StudentCard';

export function StudentGrid({ 
  form, 
  selectedClassId, 
  multiSelect = false, 
  selectedStudents = new Set(), 
  onStudentSelect 
}: StudentGridProps) {
  const [searchQuery, setSearchQuery] = useState("");
  const selectedStudentId = form.watch('student_id');

  const studentsQuery = useStudentsQuery(selectedClassId);
  const { data: students, isLoading } = studentsQuery;

  // Filter students based on search query
  const filteredStudents = students?.filter(student =>
    student.name.toLowerCase().includes(searchQuery.toLowerCase())
  ) || [];

  const handleStudentClick = (student: Student) => {
    if (multiSelect && onStudentSelect) {
      onStudentSelect(student.id);
    } else {
      form.setValue('student_id', student.id);
    }
  };

  if (!selectedClassId) {
    return <NoClassSelectedState />;
  }

  if (isLoading) {
    return <StudentGridLoadingState />;
  }

  if (!students?.length) {
    return <NoStudentsState />;
  }

  return (
    <div className="space-y-6">
      <StudentGridHeader studentsCount={filteredStudents.length} multiSelect={multiSelect} />

      <SearchBar searchQuery={searchQuery} onSearchChange={setSearchQuery} />

      <div className="grid grid-cols-1 sm:grid-cols-2 lg:grid-cols-3 gap-4">
        {filteredStudents.map((student) => {
          const isSelected = multiSelect 
            ? selectedStudents.has(student.id)
            : selectedStudentId === student.id;

          return (
            <StudentCard
              key={student.id}
              student={student}
              isSelected={isSelected}
              onClick={() => handleStudentClick(student)}
            />
          );
        })}
      </div>

      {multiSelect && selectedStudents.size > 0 && (
        <div className="mt-6 p-4 bg-green-500/10 border border-green-500/30 rounded-lg">
          <p className="text-sm text-green-300 font-medium">
            {selectedStudents.size} student{selectedStudents.size > 1 ? 's' : ''} selected for attendance recording
          </p>
        </div>
      )}

      {searchQuery && filteredStudents.length === 0 && (
        <NoSearchResultsState searchQuery={searchQuery} />
      )}
    </div>
=======
import { useQuery } from "@tanstack/react-query";
import { supabase } from "@/integrations/supabase/client.ts";
import { Tables } from "@/integrations/supabase/types.ts";
import { Card, CardContent, CardHeader, CardTitle } from "@/components/ui/card.tsx";
import { Checkbox } from "@/components/ui/checkbox.tsx";
import { Button } from "@/components/ui/button.tsx";
import { UseFormReturn } from "react-hook-form";
import { AlertCircle, Loader2 } from "lucide-react";
import { Session } from "@supabase/supabase-js";

type Student = Pick<Tables<"students">, "id" | "name">;

interface StudentGridProps {
  form: UseFormReturn<any>;
  user: Session['user'] | null;
  multiSelect: boolean;
  selectedStudents: Set<string>;
  onStudentSelect: (studentId: string) => void;
  onSelectAll: (students: Student[]) => void;
}

const fetchStudentsForUser = async (user: Session['user'] | null): Promise<Student[]> => {
  if (!user?.id) return [];

  const { data: userData, error: userError } = await supabase
    .from("profiles")
    .select("madrassah_id, section, role")
    .eq("id", user.id)
    .single();

  if (userError) {
    console.error("Error fetching user data:", userError);
    throw new Error("Could not fetch user profile.");
  }
  
  if (!userData?.madrassah_id) {
    console.log("No madrassah_id found for this user.");
    return [];
  }

  const { madrassah_id, role, section } = userData;

  let query = supabase
    .from("students")
    .select("id, name")
    .eq("madrassah_id", madrassah_id);

  if (role === 'teacher' && section) {
    query = query.eq('section', section);
  }
  
  const { data, error } = await query;
  
  if (error) {
    console.error("Error fetching students for user:", error);
    throw new Error("Failed to load students.");
  }
  return data as Student[];
};

export const StudentGrid = ({ user, selectedStudents, onStudentSelect, onSelectAll }: StudentGridProps) => {
  const { data: students = [], isLoading, isError, error } = useQuery<Student[]>({
    queryKey: ["students", user?.id],
    queryFn: () => fetchStudentsForUser(user),
    enabled: !!user,
  });

  if (isLoading) {
    return <div className="flex justify-center items-center h-48"><Loader2 className="animate-spin h-8 w-8 text-blue-500" /></div>;
  }

  if (isError) {
    console.error(error);
    return <div className="flex justify-center items-center h-48 text-red-500"><AlertCircle className="mr-2"/> Error loading students. See console for details.</div>;
  }
  
  if (!user) {
    return (
      <Card className="flex items-center justify-center h-48">
        <p className="text-slate-500">Could not identify user to fetch students.</p>
      </Card>
    );
  }

  return (
    <Card>
      <CardHeader>
        <div className="flex justify-between items-center">
          <CardTitle>Select Students</CardTitle>
          <Button variant="outline" onClick={() => onSelectAll(students)}>
            {selectedStudents.size === students.length ? "Deselect All" : "Select All"}
          </Button>
        </div>
      </CardHeader>
      <CardContent>
        <div className="grid grid-cols-2 sm:grid-cols-3 md:grid-cols-4 lg:grid-cols-5 gap-4">
          {students.map((student) => (
            <div
              key={student.id}
              onClick={() => onStudentSelect(student.id)}
              className={`p-3 border rounded-lg cursor-pointer transition-all flex items-center space-x-3 ${
                selectedStudents.has(student.id)
                  ? "bg-blue-100 dark:bg-blue-900 border-blue-400"
                  : "bg-slate-50 dark:bg-slate-800"
              }`}
            >
              <Checkbox
                checked={selectedStudents.has(student.id)}
                onCheckedChange={() => onStudentSelect(student.id)}
              />
              <span className="font-medium text-sm">{student.name}</span>
            </div>
          ))}
        </div>
        {students.length === 0 && <p className="text-center text-slate-500 py-8">No students found.</p>}
      </CardContent>
    </Card>
>>>>>>> a80cd434
  );
};<|MERGE_RESOLUTION|>--- conflicted
+++ resolved
@@ -1,4 +1,3 @@
-<<<<<<< HEAD
 
 import { useState } from 'react';
 import { UseFormReturn } from 'react-hook-form';
@@ -83,125 +82,4 @@
       {searchQuery && filteredStudents.length === 0 && (
         <NoSearchResultsState searchQuery={searchQuery} />
       )}
-    </div>
-=======
-import { useQuery } from "@tanstack/react-query";
-import { supabase } from "@/integrations/supabase/client.ts";
-import { Tables } from "@/integrations/supabase/types.ts";
-import { Card, CardContent, CardHeader, CardTitle } from "@/components/ui/card.tsx";
-import { Checkbox } from "@/components/ui/checkbox.tsx";
-import { Button } from "@/components/ui/button.tsx";
-import { UseFormReturn } from "react-hook-form";
-import { AlertCircle, Loader2 } from "lucide-react";
-import { Session } from "@supabase/supabase-js";
-
-type Student = Pick<Tables<"students">, "id" | "name">;
-
-interface StudentGridProps {
-  form: UseFormReturn<any>;
-  user: Session['user'] | null;
-  multiSelect: boolean;
-  selectedStudents: Set<string>;
-  onStudentSelect: (studentId: string) => void;
-  onSelectAll: (students: Student[]) => void;
-}
-
-const fetchStudentsForUser = async (user: Session['user'] | null): Promise<Student[]> => {
-  if (!user?.id) return [];
-
-  const { data: userData, error: userError } = await supabase
-    .from("profiles")
-    .select("madrassah_id, section, role")
-    .eq("id", user.id)
-    .single();
-
-  if (userError) {
-    console.error("Error fetching user data:", userError);
-    throw new Error("Could not fetch user profile.");
-  }
-  
-  if (!userData?.madrassah_id) {
-    console.log("No madrassah_id found for this user.");
-    return [];
-  }
-
-  const { madrassah_id, role, section } = userData;
-
-  let query = supabase
-    .from("students")
-    .select("id, name")
-    .eq("madrassah_id", madrassah_id);
-
-  if (role === 'teacher' && section) {
-    query = query.eq('section', section);
-  }
-  
-  const { data, error } = await query;
-  
-  if (error) {
-    console.error("Error fetching students for user:", error);
-    throw new Error("Failed to load students.");
-  }
-  return data as Student[];
-};
-
-export const StudentGrid = ({ user, selectedStudents, onStudentSelect, onSelectAll }: StudentGridProps) => {
-  const { data: students = [], isLoading, isError, error } = useQuery<Student[]>({
-    queryKey: ["students", user?.id],
-    queryFn: () => fetchStudentsForUser(user),
-    enabled: !!user,
-  });
-
-  if (isLoading) {
-    return <div className="flex justify-center items-center h-48"><Loader2 className="animate-spin h-8 w-8 text-blue-500" /></div>;
-  }
-
-  if (isError) {
-    console.error(error);
-    return <div className="flex justify-center items-center h-48 text-red-500"><AlertCircle className="mr-2"/> Error loading students. See console for details.</div>;
-  }
-  
-  if (!user) {
-    return (
-      <Card className="flex items-center justify-center h-48">
-        <p className="text-slate-500">Could not identify user to fetch students.</p>
-      </Card>
-    );
-  }
-
-  return (
-    <Card>
-      <CardHeader>
-        <div className="flex justify-between items-center">
-          <CardTitle>Select Students</CardTitle>
-          <Button variant="outline" onClick={() => onSelectAll(students)}>
-            {selectedStudents.size === students.length ? "Deselect All" : "Select All"}
-          </Button>
-        </div>
-      </CardHeader>
-      <CardContent>
-        <div className="grid grid-cols-2 sm:grid-cols-3 md:grid-cols-4 lg:grid-cols-5 gap-4">
-          {students.map((student) => (
-            <div
-              key={student.id}
-              onClick={() => onStudentSelect(student.id)}
-              className={`p-3 border rounded-lg cursor-pointer transition-all flex items-center space-x-3 ${
-                selectedStudents.has(student.id)
-                  ? "bg-blue-100 dark:bg-blue-900 border-blue-400"
-                  : "bg-slate-50 dark:bg-slate-800"
-              }`}
-            >
-              <Checkbox
-                checked={selectedStudents.has(student.id)}
-                onCheckedChange={() => onStudentSelect(student.id)}
-              />
-              <span className="font-medium text-sm">{student.name}</span>
-            </div>
-          ))}
-        </div>
-        {students.length === 0 && <p className="text-center text-slate-500 py-8">No students found.</p>}
-      </CardContent>
-    </Card>
->>>>>>> a80cd434
-  );
-};+    </div>