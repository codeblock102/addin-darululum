import { useQuery } from "@tanstack/react-query";
import { supabase } from "@/integrations/supabase/client.ts";
import { Card, CardContent } from "@/components/ui/card.tsx";
import { Avatar, AvatarFallback } from "@/components/ui/avatar.tsx";
import { Loader2, Check } from "lucide-react";
import { ScrollArea } from "@/components/ui/scroll-area.tsx";
import {
  FormControl,
  FormField,
  FormItem,
  FormLabel,
  FormMessage,
} from "@/components/ui/form.tsx";
import { UseFormReturn } from "react-hook-form";
import { getInitials } from "@/utils/stringUtils.ts";
import { AttendanceFormValues } from "@/types/attendance-form.ts";
import { useIsMobile } from "@/hooks/use-mobile.tsx";

interface StudentGridProps {
  form: UseFormReturn<AttendanceFormValues>;
  selectedStudent?: string;
  onStudentSelect?: (studentId: string) => void;
  selectedClassId?: string;
  multiSelect?: boolean;
  selectedStudents?: Set<string>;
}

<<<<<<< HEAD
export function StudentGrid({ 
  form, 
  selectedStudent, 
  onStudentSelect,
  multiSelect = false,
  selectedStudents = new Set()
}: StudentGridProps) {
  const isMobile = useIsMobile();
  
=======
export function StudentGrid(
  { form, selectedStudent, onStudentSelect }: StudentGridProps,
) {
>>>>>>> 2144f042
  const { data: students, isLoading } = useQuery({
    queryKey: ["all-students-grid"],
    queryFn: async () => {
      console.log("Fetching all students for grid");
      const { data, error } = await supabase
        .from("students")
        .select("id, name, status")
        .eq("status", "active")
        .order("name", { ascending: true });

      if (error) {
        console.error("Error fetching students for grid:", error);
        throw error;
      }

      console.log(`Found ${data?.length || 0} students for grid`);
      return data || [];
    },
  });

  if (isLoading) {
    return (
      <div className="flex items-center justify-center p-6 sm:p-8">
        <Loader2 className="h-5 w-5 sm:h-6 sm:w-6 animate-spin mr-2" />
        <span className="text-sm sm:text-base">Loading students...</span>
      </div>
    );
  }

  const handleStudentClick = (studentId: string) => {
    if (multiSelect) {
      onStudentSelect?.(studentId);
    } else {
      form.setValue("student_id", studentId);
      onStudentSelect?.(studentId);
    }
  };

  const isStudentSelected = (studentId: string) => {
    if (multiSelect) {
      return selectedStudents.has(studentId);
    }
    return selectedStudent === studentId || form.getValues("student_id") === studentId;
  };

  return (
    <FormField
      control={form.control}
      name="student_id"
      render={({ field }) => (
        <FormItem>
          <FormLabel className="text-gray-900 dark:text-gray-100 font-medium text-sm sm:text-base">
            {multiSelect ? "Select Students (Multiple)" : "Select Student"}
          </FormLabel>
          <FormControl>
<<<<<<< HEAD
            <ScrollArea className={`${isMobile ? 'h-64' : 'h-80'} w-full rounded-lg border-2 border-gray-200 dark:border-gray-700 bg-white dark:bg-gray-800 shadow-sm p-3 sm:p-4`}>
              <div className={`grid gap-2 sm:gap-3 ${isMobile ? 'grid-cols-1' : 'grid-cols-1 sm:grid-cols-2 lg:grid-cols-3'}`}>
                {students?.map((student) => {
                  const isSelected = isStudentSelected(student.id);
                  
                  return (
                    <Card
                      key={student.id}
                      className={`cursor-pointer transition-all duration-200 hover:shadow-lg border-2 relative ${
                        isSelected
                          ? "ring-2 ring-blue-500 bg-blue-50 dark:bg-blue-900/30 border-blue-500 shadow-md"
                          : "hover:bg-gray-50 dark:hover:bg-gray-700 border-gray-200 dark:border-gray-600 hover:border-blue-300"
                      }`}
                      onClick={() => handleStudentClick(student.id)}
                    >
                      {isSelected && multiSelect && (
                        <div className="absolute top-2 right-2 w-5 h-5 sm:w-6 sm:h-6 bg-blue-500 rounded-full flex items-center justify-center">
                          <Check className="h-3 w-3 sm:h-4 sm:w-4 text-white" />
                        </div>
                      )}
                      <CardContent className="p-3 sm:p-4">
                        <div className="flex items-center space-x-2 sm:space-x-3">
                          <Avatar className="h-8 w-8 sm:h-10 sm:w-10">
                            <AvatarFallback className="bg-purple-100 text-purple-600 dark:bg-purple-900 dark:text-purple-300 font-medium text-xs sm:text-sm">
                              {getInitials(student.name)}
                            </AvatarFallback>
                          </Avatar>
                          <div className="flex-1 min-w-0">
                            <p className="text-xs sm:text-sm font-medium text-gray-900 dark:text-gray-100 truncate">
                              {student.name}
                            </p>
                            <p className="text-xs text-gray-500 dark:text-gray-400">
                              Active Student
                            </p>
                          </div>
=======
            <ScrollArea className="h-80 w-full rounded-lg border-2 border-gray-200 dark:border-gray-700 bg-white dark:bg-gray-800 shadow-sm p-4">
              <div className="grid grid-cols-1 sm:grid-cols-2 lg:grid-cols-3 gap-3">
                {students?.map((student) => (
                  <Card
                    key={student.id}
                    className={`cursor-pointer transition-all duration-200 hover:shadow-lg border-2 ${
                      selectedStudent === student.id ||
                        field.value === student.id
                        ? "ring-2 ring-blue-500 bg-blue-50 dark:bg-blue-900/30 border-blue-500 shadow-md"
                        : "hover:bg-gray-50 dark:hover:bg-gray-700 border-gray-200 dark:border-gray-600 hover:border-blue-300"
                    }`}
                    onClick={() => {
                      field.onChange(student.id);
                      onStudentSelect?.(student.id);
                    }}
                  >
                    <CardContent className="p-4">
                      <div className="flex items-center space-x-3">
                        <Avatar className="h-10 w-10">
                          <AvatarFallback className="bg-purple-100 text-purple-600 dark:bg-purple-900 dark:text-purple-300 font-medium">
                            {getInitials(student.name)}
                          </AvatarFallback>
                        </Avatar>
                        <div className="flex-1 min-w-0">
                          <p className="text-sm font-medium text-gray-900 dark:text-gray-100 truncate">
                            {student.name}
                          </p>
                          <p className="text-xs text-gray-500 dark:text-gray-400">
                            Active Student
                          </p>
>>>>>>> 2144f042
                        </div>
                      </CardContent>
                    </Card>
                  );
                })}
              </div>
              {(!students || students.length === 0) && (
                <div className="text-center py-6 sm:py-8 text-gray-500 dark:text-gray-400">
                  <p className="text-sm sm:text-base">No students found</p>
                </div>
              )}
            </ScrollArea>
          </FormControl>
          <FormMessage />
        </FormItem>
      )}
    />
  );
}<|MERGE_RESOLUTION|>--- conflicted
+++ resolved
@@ -25,7 +25,6 @@
   selectedStudents?: Set<string>;
 }
 
-<<<<<<< HEAD
 export function StudentGrid({ 
   form, 
   selectedStudent, 
@@ -34,12 +33,7 @@
   selectedStudents = new Set()
 }: StudentGridProps) {
   const isMobile = useIsMobile();
-  
-=======
-export function StudentGrid(
-  { form, selectedStudent, onStudentSelect }: StudentGridProps,
-) {
->>>>>>> 2144f042
+
   const { data: students, isLoading } = useQuery({
     queryKey: ["all-students-grid"],
     queryFn: async () => {
@@ -95,7 +89,6 @@
             {multiSelect ? "Select Students (Multiple)" : "Select Student"}
           </FormLabel>
           <FormControl>
-<<<<<<< HEAD
             <ScrollArea className={`${isMobile ? 'h-64' : 'h-80'} w-full rounded-lg border-2 border-gray-200 dark:border-gray-700 bg-white dark:bg-gray-800 shadow-sm p-3 sm:p-4`}>
               <div className={`grid gap-2 sm:gap-3 ${isMobile ? 'grid-cols-1' : 'grid-cols-1 sm:grid-cols-2 lg:grid-cols-3'}`}>
                 {students?.map((student) => {
@@ -131,38 +124,7 @@
                               Active Student
                             </p>
                           </div>
-=======
-            <ScrollArea className="h-80 w-full rounded-lg border-2 border-gray-200 dark:border-gray-700 bg-white dark:bg-gray-800 shadow-sm p-4">
-              <div className="grid grid-cols-1 sm:grid-cols-2 lg:grid-cols-3 gap-3">
-                {students?.map((student) => (
-                  <Card
-                    key={student.id}
-                    className={`cursor-pointer transition-all duration-200 hover:shadow-lg border-2 ${
-                      selectedStudent === student.id ||
-                        field.value === student.id
-                        ? "ring-2 ring-blue-500 bg-blue-50 dark:bg-blue-900/30 border-blue-500 shadow-md"
-                        : "hover:bg-gray-50 dark:hover:bg-gray-700 border-gray-200 dark:border-gray-600 hover:border-blue-300"
-                    }`}
-                    onClick={() => {
-                      field.onChange(student.id);
-                      onStudentSelect?.(student.id);
-                    }}
-                  >
-                    <CardContent className="p-4">
-                      <div className="flex items-center space-x-3">
-                        <Avatar className="h-10 w-10">
-                          <AvatarFallback className="bg-purple-100 text-purple-600 dark:bg-purple-900 dark:text-purple-300 font-medium">
-                            {getInitials(student.name)}
-                          </AvatarFallback>
-                        </Avatar>
-                        <div className="flex-1 min-w-0">
-                          <p className="text-sm font-medium text-gray-900 dark:text-gray-100 truncate">
-                            {student.name}
-                          </p>
-                          <p className="text-xs text-gray-500 dark:text-gray-400">
-                            Active Student
-                          </p>
->>>>>>> 2144f042
+
                         </div>
                       </CardContent>
                     </Card>
