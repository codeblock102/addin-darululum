--- conflicted
+++ resolved
@@ -1,19 +1,13 @@
 
 import { useState } from "react";
-<<<<<<< HEAD
-import { Avatar, AvatarFallback } from "@/components/ui/avatar";
-import { Badge } from "@/components/ui/badge";
-import { Button } from "@/components/ui/button";
-import { Skeleton } from "@/components/ui/skeleton";
+
 import { useNavigate } from "react-router-dom";
 import { useMutation, useQueryClient } from "@tanstack/react-query";
 import { supabase } from "@/integrations/supabase/client.ts";
-=======
 import { Avatar, AvatarFallback } from "@/components/ui/avatar.tsx";
 import { Badge } from "@/components/ui/badge.tsx";
 import { Button } from "@/components/ui/button.tsx";
 import { Skeleton } from "@/components/ui/skeleton.tsx";
->>>>>>> a80cd434
 import {
   Table,
   TableBody,
