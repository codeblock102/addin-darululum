--- conflicted
+++ resolved
@@ -59,24 +59,6 @@
   const queryClient = useQueryClient();
   const isMobile = useIsMobile();
 
-<<<<<<< HEAD
-  const { data: students, isLoading } = useQuery({
-    queryKey: ["students"],
-    queryFn: async () => {
-      const { data, error } = await supabase
-        .from("students")
-        .select("*")
-        .order("name", { ascending: true });
-
-      if (error) throw error;
-      console.log("Raw student data from Supabase:", data);
-      return data as Student[];
-    },
-    refetchInterval: 30000,
-  });
-
-=======
->>>>>>> 317be1e6
   const deleteStudentMutation = useMutation({
     mutationFn: async (studentId: string) => {
       const { error: relationshipError } = await supabase
@@ -319,11 +301,9 @@
           </TableRow>
         </TableHeader>
         <TableBody>
-<<<<<<< HEAD
-          {filteredStudents?.map((student, index) => (
-=======
+
           {students?.map((student) => (
->>>>>>> 317be1e6
+            
             <TableRow
               key={student.id}
               className={`transition-colors hover:bg-blue-50/50 cursor-pointer group ${
